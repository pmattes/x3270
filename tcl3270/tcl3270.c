/*
 * Copyright (c) 1993-2009, 2013-2019 Paul Mattes.
 * Copyright (c) 1990, Jeff Sparkes.
 * Copyright (c) 1989, Georgia Tech Research Corporation (GTRC), Atlanta,
 *  GA 30332.
 * All rights reserved.
 * 
 * Redistribution and use in source and binary forms, with or without
 * modification, are permitted provided that the following conditions
 * are met:
 *     * Redistributions of source code must retain the above copyright
 *       notice, this list of conditions and the following disclaimer.
 *     * Redistributions in binary form must reproduce the above copyright
 *       notice, this list of conditions and the following disclaimer in the
 *       documentation and/or other materials provided with the distribution.
 *     * Neither the names of Paul Mattes, Jeff Sparkes, GTRC nor their
 *       contributors may be used to endorse or promote products derived
 *       from this software without specific prior written permission.
 * 
 * THIS SOFTWARE IS PROVIDED BY PAUL MATTES, JEFF SPARKES AND GTRC "AS IS"
 * AND ANY EXPRESS OR IMPLIED WARRANTIES, INCLUDING, BUT NOT LIMITED TO,
 * THE IMPLIED WARRANTIES OF MERCHANTABILITY AND FITNESS FOR A PARTICULAR
 * PURPOSE ARE DISCLAIMED. IN NO EVENT SHALL PAUL MATTES, JEFF SPARKES OR
 * GTRC BE LIABLE FOR ANY DIRECT, INDIRECT, INCIDENTAL, SPECIAL, EXEMPLARY,
 * OR CONSEQUENTIAL DAMAGES (INCLUDING, BUT NOT LIMITED TO, PROCUREMENT
 * OF SUBSTITUTE GOODS OR SERVICES; LOSS OF USE, DATA, OR PROFITS; OR
 * BUSINESS INTERRUPTION) HOWEVER CAUSED AND ON ANY THEORY OF LIABILITY,
 * WHETHER IN CONTRACT, STRICT LIABILITY, OR TORT (INCLUDING NEGLIGENCE
 * OR OTHERWISE) ARISING IN ANY WAY OUT OF THE USE OF THIS SOFTWARE,
 * EVEN IF ADVISED OF THE POSSIBILITY OF SUCH DAMAGE.
 */

/* 
 * tclAppInit.c --
 *
 *	Provides a default version of the main program and Tcl_AppInit
 *	procedure for Tcl applications (without Tk).
 *
 * Copyright (c) 1993 The Regents of the University of California.
 * Copyright (c) 1994-1997 Sun Microsystems, Inc.
 * Copyright (c) 1998-1999 by Scriptics Corporation.
 *
 * See the file "license.terms" for information on usage and redistribution
 * of this file, and for a DISCLAIMER OF ALL WARRANTIES.
 *
 * RCS: @(#) $Id: tcl3270.c,v 1.35 2007/07/17 15:58:53 pdm Exp $
 */

/*
 *	tcl3270.c
 *		A Tcl-based 3270 Terminal Emulator
 *		Main proceudre.
 */

#include "tcl.h"

#include "globals.h"

#include <sys/types.h>
#include <sys/wait.h>
<<<<<<< HEAD
#include <signal.h>
#include <errno.h>
#include <strings.h>
#include "appres.h"
#include "3270ds.h"
#include "resources.h"
#include "ctlr.h"

#include "actions.h"
#include "charset.h"
#include "ctlrc.h"
#include "ft.h"
#include "glue.h"
#include "host.h"
#include "kybd.h"
#include "lazya.h"
#include "macros.h"
#include "nvt.h"
#include "opts.h"
#include "popups.h"
#include "print_screen.h"
#include "screen.h"
#include "selectc.h"
#include "sio.h"
#include "telnet.h"
#include "toggles.h"
#include "trace.h"
#include "unicodec.h"
#include "utf8.h"
#include "utils.h"
#include "varbuf.h"
#include "xio.h"
=======
>>>>>>> dbb1a9f8

#include "s3270_proto.h"

#if TCL_MAJOR_VERSION > 8 || TCL_MINOR_VERSION >= 6 /*[*/
# define NEED_PTHREADS 1
# include <pthread.h>
#endif /*]*/

#define IBS	4096
/*
 * The following variable is a special hack that is needed in order for
 * Sun shared libraries to be used for Tcl.
 */

#if defined(_sun) /*[*/
extern int matherr();
int *tclDummyMathPtr = (int *) matherr;
#endif /*]*/

static int s3270pipe[2];
static bool verbose = false;
static bool interactive = false;
static pid_t s3270_pid;
static bool s3270_exited = false;
static char s3270_errmsg[1024];
#if defined(NEED_PTHREADS) /*[*/
static pthread_mutex_t cmd_mutex;
#endif /*]*/

static Tcl_ObjCmdProc x3270_cmd;
static Tcl_ObjCmdProc Rows_cmd, Cols_cmd, Status_cmd;
static int tcl3270_main(Tcl_Interp *interp, int argc, const char *argv[]);

/*
 *----------------------------------------------------------------------
 *
 * main --
 *
 *	This is the main program for the application.
 *
 * Results:
 *	None: Tcl_Main never returns here, so this procedure never
 *	returns either.
 *
 * Side effects:
 *	Whatever the application does.
 *
 *----------------------------------------------------------------------
 */
int
main(int argc, char **argv)
{
    Tcl_Main(argc, argv, Tcl_AppInit);
    return 0;
}

/*
 *----------------------------------------------------------------------
 *
 * Tcl_AppInit --
 *
 *	This procedure performs application-specific initialization.
 *	Most applications, especially those that incorporate additional
 *	packages, will have their own version of this procedure.
 *
 * Results:
 *	Returns a standard Tcl completion code, and leaves an error
 *	message in the interp's result if an error occurs.
 *
 * Side effects:
 *	Depends on the startup script.
 *
 *----------------------------------------------------------------------
 */
int
Tcl_AppInit(Tcl_Interp *interp)
{
    const char *s0, *s;
    int tcl_argc;
    const char **tcl_argv;
    int argc;
    const char **argv;
    unsigned i;
    int j;
    Tcl_Obj *argv_obj;
    static char nbuf[256];

    if (Tcl_Init(interp) == TCL_ERROR) {
	return TCL_ERROR;
    }

    /* Use argv and argv0 to figure out our command-line arguments. */
    s0 = Tcl_GetVar(interp, "argv0", 0);
    if (s0 == NULL) {
	return TCL_ERROR;
    }
    s = Tcl_GetVar(interp, "argv", 0);
    if (s == NULL) {
	return TCL_ERROR;
    }
    Tcl_SplitList(interp, s, &tcl_argc, &tcl_argv);
    argc = tcl_argc + 1;
    argv = (const char **)Malloc((argc + 1) * sizeof(char *));
    argv[0] = s0;
    for (j = 0; j < tcl_argc; j++) {
	argv[1 + j] = tcl_argv[j];
    }
    argv[argc] = NULL;

    /* Find out if we're interactive. */
    s = Tcl_GetVar(interp, "tcl_interactive", 0);
    interactive = (s != NULL && !strcmp(s, "1"));

    /* Call main. */
    if (tcl3270_main(interp, argc, argv) == TCL_ERROR) {
	return TCL_ERROR;
    }

    /* Replace Tcl's argc and argv with whatever was left. */
    argv_obj = Tcl_NewListObj(0, NULL);
    for (i = 1; argv[i] != NULL; i++) {
	Tcl_ListObjAppendElement(interp, argv_obj, Tcl_NewStringObj(argv[i],
		strlen(argv[i])));
    }
    Tcl_SetVar2Ex(interp, "argv", NULL, argv_obj, 0);
    sprintf(nbuf, "%d", i? i - 1 : 0);
    Tcl_SetVar(interp, "argc", nbuf, 0);

    /*
     * Call the init procedures for included packages.  Each call should
     * look like this:
     *
     * if (Mod_Init(interp) == TCL_ERROR) {
     *     return TCL_ERROR;
     * }
     *
     * where "Mod" is the name of the module.
     */

    /*
     * Specify a user-specific startup file to invoke if the application
     * is run interactively.  Typically the startup file is "~/.apprc"
     * where "app" is the name of the application.  If this line is deleted
     * then no user-specific startup file will be run under any conditions.
     */
#if 0
    Tcl_SetVar(interp, "tcl_rcFileName", "~/.tclshrc", TCL_GLOBAL_ONLY);
#endif

    return TCL_OK;
}

void
usage(const char *msg)
{
    if (msg != NULL) {
	fprintf(stderr, "%s\n", msg);
    }
    fprintf(stderr, "Usage:\n");
    fprintf(stderr, "  tcl3270 [single-option]\n");
    fprintf(stderr, "  tcl3270 [script [script-args]] [-- [tcl3270-options] [s3270-options] [host|session-file.tcl3270]]\n");
    fprintf(stderr, "single-options:\n");
    fprintf(stderr, "  --help      display usage\n");
    fprintf(stderr, "  -v          display version\n");
    fprintf(stderr, "  --version   display version\n");
    fprintf(stderr, "  -?          display usage\n");
    fprintf(stderr, "tcl3270-options:\n");
    fprintf(stderr, "  -d          debug s3270 I/O\n");
    exit(1);
}

/* Do a single command, and interpret the results. */
static int
run_s3270(const char *cmd, bool *success, char **status, char **ret)
{
    int st;
    int nw = 0;
    char buf[IBS];
    char rbuf[IBS];
    int sl = 0;
    size_t nr;
    bool complete = false;
    char *cmd_nl;
    size_t ret_sl = 0;
    char *nl;
    int rv = -1;

    *success = false;
    if (status != NULL) {
	*status = NULL;
    }
    *ret = NULL;

#if defined(NEED_PTHREADS) /*[*/
    pthread_mutex_lock(&cmd_mutex);
#endif /*]*/

    /* Check s3270. */
    if (s3270_exited) {
	*ret = NewString(s3270_errmsg);
	rv = 0;
	goto done;
    }
    if (waitpid(s3270_pid, &st, WNOHANG) > 0) {
	s3270_exited = true;
	if (WIFEXITED(st)) {
	    if (WEXITSTATUS(st) == 0) {
		exit(0);
	    }
	    snprintf(s3270_errmsg, sizeof(s3270_errmsg),
		    "s3270 exited with status %d", WEXITSTATUS(st));
	} else if (WIFSIGNALED(st)) {
	    snprintf(s3270_errmsg, sizeof(s3270_errmsg),
		    "s3270 killed by signal %d", WTERMSIG(st));
	} else {
	    snprintf(s3270_errmsg, sizeof(s3270_errmsg),
		    "Unknown s3270 exit status %d", st);
	}
	*ret = NewString(s3270_errmsg);
	rv = 0;
	goto done;
    }

    /* Speak to s3270. */
    if (verbose) {
	fprintf(stderr, "i+ out %s\n", (cmd != NULL) ? cmd : "");
    }

    cmd_nl = Malloc(strlen(cmd) + 2);
    sprintf(cmd_nl, "%s\n", cmd);

    nw = write(s3270pipe[1], cmd_nl, strlen(cmd_nl));
    if (nw < 0) {
	perror("s3270 (back end): write");
	Free(cmd_nl);
	goto done;
    }
    Free(cmd_nl);

    /* Get the answer. */
    while (!complete && (nr = read(s3270pipe[0], rbuf, IBS)) > 0) {
	size_t i;
	bool get_more = false;

	i = 0;
	do {
	    /* Copy from rbuf into buf until '\n'. */
	    while (i < nr && rbuf[i] != '\n') {
		if (sl < IBS - 1) {
		    buf[sl++] = rbuf[i++];
		}
	    }
	    if (rbuf[i] == '\n') {
		i++;
	    } else {
		/* Go get more input. */
		get_more = true;
		break;
	    }

	    /* Process one line of output. */
	    buf[sl] = '\0';

	    if (verbose) {
		fprintf(stderr, "i+ in %s\n", buf);
	    }
	    if (!strcmp(buf, PROMPT_OK)) {
		*success = true;
		complete = true;
		break;
	    } else if (!strcmp(buf, PROMPT_ERROR)) {
		*success = false;
		complete = true;
		break;
	    } else if (!strncmp(buf, DATA_PREFIX, strlen(DATA_PREFIX))) {
		*ret = Realloc(*ret, ret_sl + strlen(buf +
			    strlen(DATA_PREFIX)) + 2);
		*(*ret + ret_sl) = '\0';
		strcat(strcat(*ret, buf + strlen(DATA_PREFIX)), "\n");
		ret_sl += strlen(buf + strlen(DATA_PREFIX)) + 1;
	    } else if (status != NULL) {
		*status = NewString(buf);
	    }

	    /* Get ready for the next. */
	    sl = 0;
	} while (i < nr);

	if (get_more) {
	    get_more = false;
	    continue;
	}
    }
    if (nr < 0) {
	perror("s3270 (back end) read");
	if (status != NULL && *status != NULL) {
	    Free(*status);
	    *status = NULL;
	}
	if (*ret != NULL) {
	    Free(*ret);
	    *ret = NULL;
	}
	goto done;
    } else if (nr == 0) {
	if (verbose) {
	    fprintf(stderr, "s3270 EOF\n");
	}
	exit(0);
    }

    /* Make sure we return someting. */
    if (*ret == NULL) {
	*ret = NewString("");
    }

    /* Remove any trailing newline. */
    if ((nl = strrchr(*ret, '\n')) != NULL && !*(nl + 1)) {
	*nl = '\0';
    }

    rv = 0;
done:
#if defined(NEED_PTHREADS) /*[*/
    pthread_mutex_unlock(&cmd_mutex);
#endif /*]*/
    return rv;
}

/* Initialization procedure for tcl3270. */
static int
tcl3270_main(Tcl_Interp *interp, int argc, const char *argv[])
{
    char **nargv = Calloc(argc + 7, sizeof(char *));
    int i_in, i_out = 0;
    int to_s3270_pipe[2];
    int from_s3270_pipe[2];
    bool success;
    char *ret;
    char *action;
    char *paren;
    int skip_ix = -1;

    /*
     * Handle special first arguments first, which completely violate the
     * convention below, but give people a chance to figure out how the command
     * works without having a manpage.
     */
    if (argc > 1) {
	if (!strcmp(argv[1], "-v") || !strcmp(argv[1], "--version")) {
	    fprintf(stderr, "%s\n", build);
	    exit(0);
	}
	if (!strcmp(argv[1], "--help") || !strcmp(argv[1], "-?")) {
	    usage(NULL);
	}
    }

    /*
     * The syntax, dictated by tclsh, is:
     *   [script script-args] [-- [tcl3270-args] [host[:port]]]
     * I.e., the optional script name and arguments come first, then an
     * optional '--', then tcl3270's arguments.
     *
     * Find the '--'.
     */
    for (i_in = 1; i_in < argc; i_in++) {
	if (!strcmp(argv[i_in], "--")) {
	    skip_ix = i_in;
	    argv[skip_ix] = NULL;
	    break;
	}
    }

    /*
     * Pick off '-d', which is the only tcl3270-specific option besides -v/-?.
     */
    if (skip_ix >= 0 && argc > skip_ix + 1
	    && !strcmp(argv[skip_ix + 1], "-d")) {
	skip_ix++;
	verbose = true;
    }

    /* Set up s3270's command-line arguments. */
    nargv[i_out++] = "s3270";
    nargv[i_out++] = "-utf8";
    nargv[i_out++] = "-minversion";
    nargv[i_out++] = "4.0";
    nargv[i_out++] = "-alias";
    nargv[i_out++] = "tcl3270";
    if (skip_ix >= 0) {
	for (i_in = skip_ix + 1; i_in < argc; i_in++) {
	    nargv[i_out++] = (char *)argv[i_in];
	}
    }
    nargv[i_out++] = NULL;

    /* Set up pipes. */
    if (pipe(to_s3270_pipe) < 0 || pipe(from_s3270_pipe) < 0) {
	perror("pipe");
	return TCL_ERROR;
    }

    /* Start s3270. */
    switch (s3270_pid = fork()) {
    case -1:
	perror("fork");
	return TCL_ERROR;
    case 0:
	/* Child. */

	/* Redirect I/O. */
	close(to_s3270_pipe[1]);
	if (dup2(to_s3270_pipe[0], 0) < 0) {
	    perror("dup2");
	    exit(1);
	}
	close(to_s3270_pipe[0]);
	if (dup2(from_s3270_pipe[1], 1) < 0) {
	    perror("dup2");
	    exit(1);
	}
	close(from_s3270_pipe[1]);

	/* Run s3270. */
	if (execvp("s3270", nargv) < 0) {
	    perror("s3270 (back end)");
	    exit(1);
	}
	break;
    default:
	/* Parent. */
	break;
    }

    /* Redirect I/O. */
    close(to_s3270_pipe[0]);
    close(from_s3270_pipe[1]);
    s3270pipe[0] = from_s3270_pipe[0];
    s3270pipe[1] = to_s3270_pipe[1];

#if defined(NEED_PTHREADS) /*[*/
    /* Set up the mutex. */
    pthread_mutex_init(&cmd_mutex, NULL);
#endif /*]*/

    /* Run 'Query(Actions)' to learn what Tcl commands we need to add. */
    if (run_s3270("Query(Actions)", &success, NULL, &ret) < 0) {
	return TCL_ERROR;
    }
    if (!success) {
	fprintf(stderr, "Query(Actions) failed:\n%s\n", ret);
	return TCL_ERROR;
    }

    /* Create the actions. */
    action = ret;
    while ((paren = strchr(action, '(')) != NULL) {

	/* Create the command. */
	*paren = '\0';
	if (Tcl_CreateObjCommand(interp, action, x3270_cmd, NULL, NULL)
		== NULL) {
	    return TCL_ERROR;
	}

	/* Skip to the next action. */
	paren++;
	if (*paren == ')') {
	    paren++;
	}
	if (*paren == ' ') {
	    paren++;
	}
	action = paren;
    }

    Free(ret);

    /* Create some locally-defined actions. */
    if (Tcl_CreateObjCommand(interp, "Rows", Rows_cmd, NULL, NULL) == NULL) {
	return TCL_ERROR;
    }
    if (Tcl_CreateObjCommand(interp, "Cols", Cols_cmd, NULL, NULL) == NULL) {
	return TCL_ERROR;
    }
    if (Tcl_CreateObjCommand(interp, "Status", Status_cmd, NULL, NULL)
	    == NULL) {
	return TCL_ERROR;
    }

    return TCL_OK;
}

/* Quote a string according to Xt event map argument syntax. */
static char *
quoted(const char *arg)
{
    static char quoted_chars[] = " ,()";
    int i;
    bool needed = false;
    char *ret;
    char *out;
    char c;
    char last = '\0';

    if (!*arg) {
	/* Empty string -> quoted. */
	return NewString("\"\"");
    }

    /*
     * Check if it contains a character that triggers requires quoting,
     * or starts with a '"'.
     */
    for (i = 0; quoted_chars[i]; i++) {
	if (strchr(arg, quoted_chars[i]) != NULL) {
	    needed = true;
	    break;
	}
    }
    if (!needed && arg[0] != '"') {
	return NewString(arg);
    }

    /*
     * Replace double quotes with a backslash and a double quote.
     * Replace a backslash at the end with a double backslash.
     * Wrap the whole thing in double quotes.
     */

    /*
     * Allocate enough memory for:
     *  opening double quote
     *  every character needing a backslash in front of it
     *  trailing backslash needing to be doubled
     *  trailing double quote
     *  terminating NUL
     */
    ret = out = Malloc(1 + (strlen(arg) * 2) + 1 + 1 + 1);
    *out++ = '"';
    while ((c = *arg++)) {
	last = c;
	if (c == '"') {
	    *out++ = '\\';
	}
	*out++ = c;
    }
    if (last == '\\') {
	*out++ = '\\';
    }
    *out++ = '"';
    *out = '\0';
    return ret;
}

/* The Tcl "x3270" command: The root of all 3270 access. */
static int
x3270_cmd(ClientData clientData, Tcl_Interp *interp, int objc,
	Tcl_Obj *CONST objv[])
{
    int i;
    size_t len = 0;
    char *cmd;
    bool success;
    int rv;
    char *ret;
    char *rest;
    char *nl;
    Tcl_Obj *o = NULL;

    /* Check for control characters. */
    for (i = 0; i < objc; i++) {
	char *s = Tcl_GetString(objv[i]);
	char c;

	while ((c = *s++) != '\0') {
	    unsigned char uc = (unsigned char)c;

	    if (uc < ' ' || (uc >= 0x80 && (uc & 0x7f) < ' ')) {
		Tcl_SetResult(interp, "Control character in parameter",
			TCL_STATIC);
		return TCL_ERROR;
	    }
	}
    }

    /* Marshal the arguments. */
    for (i = 0; i < objc; i++) {
	len += 1 + 2 * strlen(Tcl_GetString(objv[i]));
    }
    len += 3; /* parens and trailing NUL */
    cmd = Malloc(len);
    strcpy(cmd, Tcl_GetString(objv[0]));
    strcat(cmd, "(");
    for (i = 1; i < objc; i++) {
	char *q;

	if (i > 1) {
	    strcat(cmd, ",");
	}
	q = quoted(Tcl_GetString(objv[i]));
	strcat(cmd, q);
	Free(q);
    }
    strcat(cmd, ")");

    /* Run the action. */
    rv = run_s3270(cmd, &success, NULL, &ret);
    if (rv < 0) {
	Free(cmd);
	Tcl_SetResult(interp, "Internal error", TCL_STATIC);
	return TCL_ERROR;
    }

    Free(cmd);
    if (!success) {
	Tcl_SetResult(interp, ret, TCL_VOLATILE);
	Free(ret);
	return TCL_ERROR;
    }

    /* If the output is on one line, return it as a string. */
    if (strchr(ret, '\n') == NULL) {
	Tcl_SetResult(interp, ret, TCL_VOLATILE);
	Free(ret);
	return TCL_OK;
    }

    /* Return it as a list. */
    o = Tcl_NewListObj(0, NULL);
    rest = ret;
    while ((nl = strchr(rest, '\n')) != NULL) {
	*nl = '\0';
	Tcl_ListObjAppendElement(interp, o, Tcl_NewStringObj(rest, -1));
	rest = nl + 1;
    }
    Tcl_ListObjAppendElement(interp, o, Tcl_NewStringObj(rest, -1));
    Tcl_SetObjResult(interp, o);
    Free(ret);
    return TCL_OK;
}

/* Return the status line. */
static int
Status_cmd(ClientData clientData, Tcl_Interp *interp, int objc,
	Tcl_Obj *CONST objv[])
{
    bool success;
    char *status;
    char *ret;

    if (run_s3270("", &success, &status, &ret) < 0) {
	Tcl_SetResult(interp, "Internal error", TCL_STATIC);
	return TCL_ERROR;
    }
    Tcl_SetResult(interp, status, TCL_VOLATILE);
    Free(status);
    Free(ret);
    return TCL_OK;
}

/**
 * Isolate a field within the status line.
 *
 * @param[in] status	Status line.
 * @param[in] index	1-origin field index.
 */
static char *
field(const char *status, int index)
{
    char *space;
    const char *s = status;
    size_t len;
    char *ret;

    while ((space = strchr(s, ' ')) && --index > 0) {
	s = space + 1;
    }
    if (!*s) {
	return NewString("");
    }
    if ((space = strchr(s, ' ')) == NULL) {
	return NewString(s);
    }
    len = space - s;
    ret = Malloc(len + 1);
    strncpy(ret, s, len);
    ret[len] = '\0';
    return ret;
}

/* Report the number of rows. */
static int
Rows_cmd(ClientData clientData, Tcl_Interp *interp, int objc,
	Tcl_Obj *CONST objv[])
{
    bool success;
    char *status;
    char *ret;
    char *f;

    if (run_s3270("", &success, &status, &ret) < 0) {
	Tcl_SetResult(interp, "Internal error", TCL_STATIC);
	return TCL_ERROR;
    }
    Free(ret);
    f = field(status, 7);
    Free(status);
    Tcl_SetResult(interp, f, TCL_VOLATILE);
    Free(f);
    return TCL_OK;
}

/* Report the number of columns. */
static int
Cols_cmd(ClientData clientData, Tcl_Interp *interp, int objc,
	Tcl_Obj *CONST objv[])
{
    bool success;
    char *status;
    char *ret;
    char *f;

    if (run_s3270("", &success, &status, &ret) < 0) {
	Tcl_SetResult(interp, "Internal error", TCL_STATIC);
	return TCL_ERROR;
    }
    Free(ret);
    f = field(status, 8);
    Free(status);
    Tcl_SetResult(interp, f, TCL_VOLATILE);
    Free(f);
    return TCL_OK;
}

/* Error abort used for Malloc failures. */
void
Error(const char *msg)
{
    fprintf(stderr, "%s\n", msg);
    exit(1);
}<|MERGE_RESOLUTION|>--- conflicted
+++ resolved
@@ -58,41 +58,6 @@
 
 #include <sys/types.h>
 #include <sys/wait.h>
-<<<<<<< HEAD
-#include <signal.h>
-#include <errno.h>
-#include <strings.h>
-#include "appres.h"
-#include "3270ds.h"
-#include "resources.h"
-#include "ctlr.h"
-
-#include "actions.h"
-#include "charset.h"
-#include "ctlrc.h"
-#include "ft.h"
-#include "glue.h"
-#include "host.h"
-#include "kybd.h"
-#include "lazya.h"
-#include "macros.h"
-#include "nvt.h"
-#include "opts.h"
-#include "popups.h"
-#include "print_screen.h"
-#include "screen.h"
-#include "selectc.h"
-#include "sio.h"
-#include "telnet.h"
-#include "toggles.h"
-#include "trace.h"
-#include "unicodec.h"
-#include "utf8.h"
-#include "utils.h"
-#include "varbuf.h"
-#include "xio.h"
-=======
->>>>>>> dbb1a9f8
 
 #include "s3270_proto.h"
 
