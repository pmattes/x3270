/*
 * Copyright (c) 1993-2012, 2016-2019 Paul Mattes.
 * Copyright (c) 1990, Jeff Sparkes.
 * All rights reserved.
 *
 * Redistribution and use in source and binary forms, with or without
 * modification, are permitted provided that the following conditions are met:
 *     * Redistributions of source code must retain the above copyright
 *       notice, this list of conditions and the following disclaimer.
 *     * Redistributions in binary form must reproduce the above copyright
 *       notice, this list of conditions and the following disclaimer in the
 *       documentation and/or other materials provided with the distribution.
 *     * Neither the names of Paul Mattes, Jeff Sparkes nor the names of their
 *       contributors may be used to endorse or promote products derived from
 *       this software without specific prior written permission.
 *
 * THIS SOFTWARE IS PROVIDED BY PAUL MATTES AND JEFF SPARKES "AS IS" AND
 * ANY EXPRESS OR IMPLIED WARRANTIES, INCLUDING, BUT NOT LIMITED TO, THE
 * IMPLIED WARRANTIES OF MERCHANTABILITY AND FITNESS FOR A PARTICULAR PURPOSE
 * ARE DISCLAIMED. IN NO EVENT SHALL PAUL MATTES OR JEFF SPARKES BE LIABLE FOR
 * ANY DIRECT, INDIRECT, INCIDENTAL, SPECIAL, EXEMPLARY, OR CONSEQUENTIAL
 * DAMAGES (INCLUDING, BUT NOT LIMITED TO, PROCUREMENT OF SUBSTITUTE GOODS OR
 * SERVICES; LOSS OF USE, DATA, OR PROFITS; OR BUSINESS INTERRUPTION) HOWEVER
 * CAUSED AND ON ANY THEORY OF LIABILITY, WHETHER IN CONTRACT, STRICT
 * LIABILITY, OR TORT (INCLUDING NEGLIGENCE OR OTHERWISE) ARISING IN ANY WAY
 * OUT OF THE USE OF THIS SOFTWARE, EVEN IF ADVISED OF THE POSSIBILITY OF SUCH
 * DAMAGE.
 */

/*
 *	appres.h
 *		Application resource definitions for x3270, c3270, s3270 and
 *		tcl3270.
 */

/*
 * Alas, a nested #include here, so everyone who wants the appres definitions
 * does not need to explicitly include ssl_config.h.
 */
#include "ssl_config.h"

/* Application resources */

typedef struct {
    /* Common options. */
    bool	 modified_sel;
    bool	 once;
    bool	 scripted;
    bool	 numeric_lock;
    bool	 secure;
    bool	 oerr_lock;
    bool	 debug_tracing;
    bool	 disconnect_clear;
    bool	 highlight_bold;
    bool	 bsd_tm;
    bool	 unlock_delay;
    bool	 qr_bg_color;
    bool	 bind_limit;
    bool	 new_environ;
    bool	 socket;
    bool	 trace_monitor;
    bool	 script_port_once;
    bool	 bind_unlock;
    char	*script_port;
    char	*httpd_port;
    char	*dbcs_cgcsgid;
    char	*conf_dir;
    char	*model;
    char	*hostsfile;
    char	*port;
    char	*codepage;
    char	*sbcs_cgcsgid;
    char	*termname;
    char	*devname;	/* for 5250 */
    char	*user;		/* for 5250 */
    char	*login_macro;
    char	*macros;
    char	*trace_dir;
    char	*trace_file;
    char	*screentrace_file;
    char	*trace_file_size;
    char	*oversize;
    char	*ft_command;
    char	*connectfile_name;
    char	*idle_command;
    bool	 idle_command_enabled;
    char	*idle_timeout;
    char	*proxy;
    int		 unlock_delay_ms;
    char	*hostname;
    bool	 utf8;
    int	 	 max_recent;
    bool	 nvt_mode;
    char	*suppress_actions;
    char	*min_version;
    int		 connect_timeout;
    int		 nop_seconds;
<<<<<<< HEAD
=======
    char	*alias;
>>>>>>> dbb1a9f8
#if defined(_WIN32) /*[*/
    int		 local_cp;
    int		 ft_cp;
#endif /*]*/

    /* Toggles. */
    bool toggle[N_TOGGLES];

    /* Line-mode TTY parameters. */
    struct {
	bool	 icrnl;
	bool	 inlcr;
	bool	 onlcr;
	char	*erase;
	char	*kill;
	char	*werase;
	char	*rprnt;
	char	*lnext;
	char	*intr;
	char	*quit;
	char	*eof;
    } linemode;

    /* SSL fields. */
    ssl_config_t ssl;

    /* Interactive (x3270/c3270/wc3270) fields. */
    struct {
	bool	 mono;
	bool	 reconnect;
	bool	 do_confirms;
	bool	 menubar;
	bool	 visual_bell;
	char	*key_map;
	char	*compose_map;
	char	*printer_lu;
	char	*printer_opts;
	int	 save_lines;
	char	*crosshair_color;
	char	*console;
    } interactive;

    /* File transfer fields. */
    struct {
	char	*allocation;
	int	 avblock;
	int	 blksize;
	char	*cr;
	char	*direction;
	char	*exist;
	char	*host;
	char	*host_file;
	char	*local_file;
	int	 lrecl;
	char	*mode;
	int	 primary_space;
	char	*recfm;
	char	*remap;
	int	 secondary_space;
	int	 dft_buffer_size;
#if defined(_WIN32) /*[*/
	int	 codepage;
#endif /*]*/
    } ft;

    /* c3270/wc3270-specific fields. */
    struct {
	bool	 all_bold_on;
	bool	 ascii_box_draw;
	bool	 acs;
	bool	 color_prompt;
#if !defined(_WIN32) /*[*/
	bool	 default_fgbg;
	bool	 cbreak_mode;
	bool	 curses_keypad;
	bool	 mouse;
	bool	 reverse_video;
#else /*]*/
	bool	 auto_shortcut;
	bool	 lightpen_primary;
#endif /*]*/

	char	*all_bold;
#if !defined(_WIN32) /*[*/
	char	*altscreen;
	char	*defscreen;
	char	*meta_escape;
#else /*][*/
	char	*bell_mode;
	char	*title;
#endif /*]*/
    } c3270;

    /* tcl3270-specific fields. */
    struct {
	int	 command_timeout;
    } tcl3270;

} AppRes, *AppResptr;

extern AppRes appres;<|MERGE_RESOLUTION|>--- conflicted
+++ resolved
@@ -95,10 +95,7 @@
     char	*min_version;
     int		 connect_timeout;
     int		 nop_seconds;
-<<<<<<< HEAD
-=======
     char	*alias;
->>>>>>> dbb1a9f8
 #if defined(_WIN32) /*[*/
     int		 local_cp;
     int		 ft_cp;
