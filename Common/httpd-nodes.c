--- conflicted
+++ resolved
@@ -1,9 +1,5 @@
 /*
-<<<<<<< HEAD
- * Copyright (c) 2014-2017 Paul Mattes.
-=======
  * Copyright (c) 2014-2019 Paul Mattes.
->>>>>>> dbb1a9f8
  * All rights reserved.
  *
  * Redistribution and use in source and binary forms, with or without
