--- conflicted
+++ resolved
@@ -676,18 +676,7 @@
     trace_ds("> ");
     obptr = obuf;
 
-<<<<<<< HEAD
-	    case AID_SYSREQ:			/* test request */
-		space3270out(4);
-		*obptr++ = EBC_soh;
-		*obptr++ = EBC_percent;
-		*obptr++ = EBC_slash;
-		*obptr++ = EBC_stx;
-		trace_ds("SysReq");
-		break;
-=======
     switch (aid_byte) {
->>>>>>> dbb1a9f8
 
     case AID_SYSREQ:			/* test request */
 	space3270out(4);
