--- conflicted
+++ resolved
@@ -1,9 +1,5 @@
 /*
-<<<<<<< HEAD
- * Copyright (c) 2007-2009, 2013-2015, 2019 Paul Mattes.
-=======
  * Copyright (c) 2007-2009, 2013-2015, 2018-2019 Paul Mattes.
->>>>>>> dbb1a9f8
  * All rights reserved.
  *
  * Redistribution and use in source and binary forms, with or without
@@ -347,12 +343,8 @@
 
     switch (proxy_type) {
     case PT_NONE:
-<<<<<<< HEAD
-	return true;
-=======
 	ret = PX_SUCCESS;
 	break;
->>>>>>> dbb1a9f8
     case PT_PASSTHRU:
 	ret = proxy_passthru(fd, host, port);
 	break;
@@ -375,168 +367,8 @@
 	ret = proxy_socks5(fd, user, host, port, true);
 	break;
     default:
-<<<<<<< HEAD
-	return false;
-    }
-}
-
-/* Sun PASSTHRU proxy. */
-static bool
-proxy_passthru(socket_t fd, char *host, unsigned short port)
-{
-    char *buf;
-
-    buf = xs_buffer("%s %u\r\n", host, port);
-
-    vtrace("Passthru Proxy: xmit '%.*s'", (int)(strlen(buf) - 2), buf);
-    trace_netdata('>', (unsigned char *)buf, strlen(buf));
-
-    if (send(fd, buf, (int)strlen(buf), 0) < 0) {
-	popup_a_sockerr("Passthru Proxy: send error");
-	Free(buf);
-	return false;
-    }
-    Free(buf);
-
-    return true;
-}
-
-/* HTTP (RFC 2817 CONNECT tunnel) proxy. */
-static bool
-proxy_http(socket_t fd, char *host, unsigned short port)
-{
-    char *buf;
-    char *colon;
-    char rbuf[1024];
-    int nr;
-    int nread = 0;
-    char *space;
-
-    /* Send the CONNECT request. */
-    colon = strchr(host, ':');
-    buf = xs_buffer("CONNECT %s%s%s:%u HTTP/1.1\r\n",
-	    (colon? "[": ""),
-	    host,
-	    (colon? "]": ""),
-	    port);
-
-    vtrace("HTTP Proxy: xmit '%.*s'\n", (int)(strlen(buf) - 2), buf);
-    trace_netdata('>', (unsigned char *)buf, strlen(buf));
-
-    if (send(fd, buf, (int)strlen(buf), 0) < 0) {
-	popup_a_sockerr("HTTP Proxy: send error");
-	Free(buf);
-	return false;
-    }
-
-    Free(buf);
-    buf = xs_buffer("Host: %s%s%s:%u\r\n",
-	    (colon? "[": ""),
-	    host,
-	    (colon? "]": ""),
-	    port);
-
-    vtrace("HTTP Proxy: xmit '%.*s'\n", (int)(strlen(buf) - 2), buf);
-    trace_netdata('>', (unsigned char *)buf, strlen(buf));
-
-    if (send(fd, buf, (int)strlen(buf), 0) < 0) {
-	popup_a_sockerr("HTTP Proxy: send error");
-	Free(buf);
-	return false;
-    }
-
-    Free(buf);
-    buf = "\r\n";
-    vtrace("HTTP Proxy: xmit ''\n");
-    trace_netdata('>', (unsigned char *)buf, strlen(buf));
-
-    if (send(fd, buf, (int)strlen(buf), 0) < 0) {
-	popup_a_sockerr("HTTP Proxy: send error");
-	return false;
-    }
-
-    /*
-     * Process the reply.
-     * Read a byte at a time until \n or EOF.
-     */
-    for (;;) {
-	fd_set rfds;
-	struct timeval tv;
-
-	FD_ZERO(&rfds);
-	FD_SET(fd, &rfds);
-	tv.tv_sec = 15;
-	tv.tv_usec = 0;
-	if (select((int)(fd + 1), &rfds, NULL, NULL, &tv) < 0) {
-	    popup_an_error("HTTP Proxy: server timeout");
-	    if (nread) {
-		trace_netdata('<', (unsigned char *)rbuf, nread);
-	    }
-	    return false;
-	}
-
-	nr = recv(fd, &rbuf[nread], 1, 0);
-	if (nr < 0) {
-	    popup_a_sockerr("HTTP Proxy: receive error");
-	    if (nread) {
-		trace_netdata('<', (unsigned char *)rbuf, nread);
-	    }
-	    return false;
-	}
-	if (nr == 0) {
-	    if (nread) {
-		trace_netdata('<', (unsigned char *)rbuf, nread);
-	    }
-	    popup_an_error("HTTP Proxy: unexpected EOF");
-	    return false;
-	}
-	if (rbuf[nread] == '\r') {
-	    continue;
-	}
-	if (rbuf[nread] == '\n') {
-	    break;
-	}
-	if ((size_t)++nread >= sizeof(rbuf)) {
-	    nread = sizeof(rbuf) - 1;
-	    break;
-	}
-    }
-    rbuf[nread] = '\0';
-
-    trace_netdata('<', (unsigned char *)rbuf, nread);
-    vtrace("HTTP Proxy: recv '%s'\n", rbuf);
-
-    if (strncmp(rbuf, "HTTP/", 5) || (space = strchr(rbuf, ' ')) == NULL) {
-	popup_an_error("HTTP Proxy: unrecognized reply");
-	return false;
-    }
-    if (*(space + 1) != '2') {
-	popup_an_error("HTTP Proxy: CONNECT failed:\n%s", rbuf);
-	return false;
-    }
-
-    return true;
-}
-
-/* TELNET proxy. */
-static bool
-proxy_telnet(socket_t fd, char *host, unsigned short port)
-{
-    char *buf;
-
-    buf = xs_buffer("connect %s %u\r\n", host, port);
-
-    vtrace("TELNET Proxy: xmit '%.*s'", (int)(strlen(buf) - 2), buf);
-    trace_netdata('>', (unsigned char *)buf, strlen(buf));
-
-    if (send(fd, buf, (int)strlen(buf), 0) < 0) {
-	popup_a_sockerr("TELNET Proxy: send error");
-	Free(buf);
-	return false;
-=======
 	ret = PX_FAILURE;
 	break;
->>>>>>> dbb1a9f8
     }
 
     proxy_pending = (ret == PX_WANTMORE);
