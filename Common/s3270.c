/*
 * Copyright (c) 1993-2009, 2013-2019 Paul Mattes.
 * Copyright (c) 1990, Jeff Sparkes.
 * Copyright (c) 1989, Georgia Tech Research Corporation (GTRC), Atlanta,
 *  GA 30332.
 * All rights reserved.
 * 
 * Redistribution and use in source and binary forms, with or without
 * modification, are permitted provided that the following conditions
 * are met:
 *     * Redistributions of source code must retain the above copyright
 *       notice, this list of conditions and the following disclaimer.
 *     * Redistributions in binary form must reproduce the above copyright
 *       notice, this list of conditions and the following disclaimer in the
 *       documentation and/or other materials provided with the distribution.
 *     * Neither the names of Paul Mattes, Jeff Sparkes, GTRC nor their
 *       contributors may be used to endorse or promote products derived
 *       from this software without specific prior written permission.
 * 
 * THIS SOFTWARE IS PROVIDED BY PAUL MATTES, JEFF SPARKES AND GTRC "AS IS"
 * AND ANY EXPRESS OR IMPLIED WARRANTIES, INCLUDING, BUT NOT LIMITED TO,
 * THE IMPLIED WARRANTIES OF MERCHANTABILITY AND FITNESS FOR A PARTICULAR
 * PURPOSE ARE DISCLAIMED. IN NO EVENT SHALL PAUL MATTES, JEFF SPARKES OR
 * GTRC BE LIABLE FOR ANY DIRECT, INDIRECT, INCIDENTAL, SPECIAL, EXEMPLARY,
 * OR CONSEQUENTIAL DAMAGES (INCLUDING, BUT NOT LIMITED TO, PROCUREMENT
 * OF SUBSTITUTE GOODS OR SERVICES; LOSS OF USE, DATA, OR PROFITS; OR
 * BUSINESS INTERRUPTION) HOWEVER CAUSED AND ON ANY THEORY OF LIABILITY,
 * WHETHER IN CONTRACT, STRICT LIABILITY, OR TORT (INCLUDING NEGLIGENCE
 * OR OTHERWISE) ARISING IN ANY WAY OUT OF THE USE OF THIS SOFTWARE,
 * EVEN IF ADVISED OF THE POSSIBILITY OF SUCH DAMAGE.
 */

/*
 *	s3270.c
 *		A displayless 3270 Terminal Emulator
 *		Main proceudre.
 */

#include "globals.h"
#if !defined(_WIN32) /*[*/
# include <sys/wait.h>
# include <signal.h>
#endif /*]*/
#include <errno.h>
#include "appres.h"
#include "3270ds.h"
#include "resources.h"

#include "actions.h"
#include "bind-opt.h"
#include "codepage.h"
#include "ctlrc.h"
#include "unicodec.h"
#include "ft.h"
#include "glue.h"
#include "host.h"
#include "httpd-core.h"
#include "httpd-nodes.h"
#include "httpd-io.h"
#include "idle.h"
#include "kybd.h"
#include "min_version.h"
#include "nvt.h"
#include "opts.h"
#include "popups.h"
#include "print_screen.h"
#include "product.h"
#include "proxy_toggle.h"
#include "query.h"
#include "screen.h"
#include "selectc.h"
#include "sio_glue.h"
#include "task.h"
#include "telnet.h"
#include "toggles.h"
#include "trace.h"
#include "utils.h"
#include "xio.h"

#if defined(_WIN32) /*[*/
# include "w3misc.h"
# include "windirs.h"
# include "winvers.h"
#endif /*]*/

#if defined(_WIN32) /*[*/
char *instdir = NULL;
char *mydesktop = NULL;
char *mydocs3270 = NULL;
char *commondocs3270 = NULL;
unsigned windirs_flags;
#endif /*]*/

static void s3270_register(void);

void
usage(const char *msg)
{
    if (msg != NULL) {
	fprintf(stderr, "%s\n", msg);
    }
    fprintf(stderr, "Usage: %s [options] [ps:][LUname@]hostname[:port]\n",
	    app);
    fprintf(stderr, "Options:\n");
    cmdline_help(false);
    exit(1);
}

static void
s3270_connect(bool ignored)
{       
    if (CONNECTED || appres.disconnect_clear) {
	ctlr_erase(true);
    }
} 

int
main(int argc, char *argv[])
{
    const char	*cl_hostname = NULL;

#if defined(_WIN32) /*[*/
    get_version_info();
    if (!get_dirs("wc3270", &instdir, NULL, NULL, NULL, NULL, NULL, NULL, NULL,
		NULL, &windirs_flags)) {
	exit(1);
    }
    if (sockstart() < 0) {
	exit(1);
    }
#endif /*]*/

    /*
     * Call the module registration functions, to build up the tables of
     * actions, options and callbacks.
     */
    codepage_register();
    ctlr_register();
    ft_register();
    host_register();
    idle_register();
    kybd_register();
    task_register();
    query_register();
    nvt_register();
    print_screen_register();
    s3270_register();
    toggles_register();
    trace_register();
    xio_register();
    sio_glue_register();
    hio_register();
    proxy_register();

    argc = parse_command_line(argc, (const char **)argv, &cl_hostname);

    if (appres.min_version != NULL) {
	check_min_version(appres.min_version);
    }

    if (codepage_init(appres.codepage) != CS_OKAY) {
	xs_warning("Cannot find code page \"%s\"", appres.codepage);
	codepage_init(NULL);
    }
    model_init();
    ctlr_init(ALL_CHANGE);
    ctlr_reinit(ALL_CHANGE);
    idle_init();
    if (appres.httpd_port) {
	struct sockaddr *sa;
	socklen_t sa_len;

	if (!parse_bind_opt(appres.httpd_port, &sa, &sa_len)) {
	    xs_warning("Invalid -httpd port \"%s\"", appres.httpd_port);
	} else {
	    httpd_objects_init();
	    hio_init(sa, sa_len);
	}
    }
    ft_init();
    hostfile_init();

#if !defined(_WIN32) /*[*/
    /* Make sure we don't fall over any SIGPIPEs. */
    signal(SIGPIPE, SIG_IGN);
#endif /*]*/

    /* Handle initial toggle settings. */
    initialize_toggles();

    /* Connect to the host. */
    if (cl_hostname != NULL) {
	if (!host_connect(cl_hostname, IA_UI)) {
	    exit(1);
	}
	/* Wait for negotiations to complete or fail. */
	while (!IN_NVT && !IN_3270) {
	    process_events(true);
	    if (!PCONNECTED) {
		exit(1);
	    }
	}
    }

    /* Prepare to run a peer script. */
    peer_script_init();

    /* Process events forever. */
    while (1) {
	process_events(true);
    }
}

/**
 * Set product-specific appres defaults.
 */
void
product_set_appres_defaults(void)
{
    appres.scripted = true;
    appres.oerr_lock = true;
    appres.unlock_delay = false;
}

static void
s3270_toggle(toggle_index_t ix, enum toggle_type tt)
{
<<<<<<< HEAD
    int our_major, our_minor, our_iteration;
    int min_major, min_minor, min_iteration;

    /* Parse our version. */
    if (!parse_version(build_rpq_version, &our_major, &our_minor,
		&our_iteration)) {
	fprintf(stderr, "Internal error: Can't parse version: %s\n",
		build_rpq_version);
	exit(1);
    }

    /* Parse the desired version. */
    if (!parse_version(min_version, &min_major, &min_minor, &min_iteration)) {
	fprintf(stderr, "Invalid %s: %s\n", ResMinVersion, min_version);
	exit(1);
    }

    /* Compare. */
    if (our_major < min_major ||
	(our_major == min_major && our_minor < min_minor) ||
	(our_major == min_major && our_minor == min_minor && our_iteration < min_iteration))
    {
	fprintf(stderr, "Version %s < requested %s, aborting\n",
		build_rpq_version, min_version);
	exit(1);
    }
=======
>>>>>>> dbb1a9f8
}

/**
 * Main module registration.
 */
static void
s3270_register(void)
{
    static toggle_register_t toggles[] = {
	{ MONOCASE,         s3270_toggle,   0 }
    };
    static opt_t s3270_opts[] = {
	{ OptScripted, OPT_NOP,     false, ResScripted,  NULL,
	    NULL, "Turn on scripting" },
	{ OptUtf8,     OPT_BOOLEAN, true,  ResUtf8,      aoffset(utf8),
	    NULL, "Force local codeset to be UTF-8" }
    };
    static res_t s3270_resources[] = {
	{ ResIdleCommand,aoffset(idle_command),     XRM_STRING },
	{ ResIdleCommandEnabled,aoffset(idle_command_enabled),XRM_BOOLEAN },
	{ ResIdleTimeout,aoffset(idle_timeout),     XRM_STRING }
    };
    static xres_t s3270_xresources[] = {
	{ ResPrintTextScreensPerPage,	V_FLAT },
#if defined(_WIN32) /*[*/
	{ ResPrinterCodepage,		V_FLAT },
	{ ResPrinterName, 		V_FLAT },
	{ ResPrintTextFont, 		V_FLAT },
	{ ResPrintTextHorizontalMargin,	V_FLAT },
	{ ResPrintTextOrientation,	V_FLAT },
	{ ResPrintTextSize, 		V_FLAT },
	{ ResPrintTextVerticalMargin,	V_FLAT },
#else /*][*/
	{ ResPrintTextCommand,		V_FLAT },
#endif /*]*/
    };

    /* Register our toggles. */
    register_toggles(toggles, array_count(toggles));

    /* Register for state changes. */
    register_schange(ST_CONNECT, s3270_connect);
    register_schange(ST_3270_MODE, s3270_connect);

    /* Register our options. */
    register_opts(s3270_opts, array_count(s3270_opts));

    /* Register our resources. */
    register_resources(s3270_resources, array_count(s3270_resources));
    register_xresources(s3270_xresources, array_count(s3270_xresources));
}<|MERGE_RESOLUTION|>--- conflicted
+++ resolved
@@ -225,35 +225,6 @@
 static void
 s3270_toggle(toggle_index_t ix, enum toggle_type tt)
 {
-<<<<<<< HEAD
-    int our_major, our_minor, our_iteration;
-    int min_major, min_minor, min_iteration;
-
-    /* Parse our version. */
-    if (!parse_version(build_rpq_version, &our_major, &our_minor,
-		&our_iteration)) {
-	fprintf(stderr, "Internal error: Can't parse version: %s\n",
-		build_rpq_version);
-	exit(1);
-    }
-
-    /* Parse the desired version. */
-    if (!parse_version(min_version, &min_major, &min_minor, &min_iteration)) {
-	fprintf(stderr, "Invalid %s: %s\n", ResMinVersion, min_version);
-	exit(1);
-    }
-
-    /* Compare. */
-    if (our_major < min_major ||
-	(our_major == min_major && our_minor < min_minor) ||
-	(our_major == min_major && our_minor == min_minor && our_iteration < min_iteration))
-    {
-	fprintf(stderr, "Version %s < requested %s, aborting\n",
-		build_rpq_version, min_version);
-	exit(1);
-    }
-=======
->>>>>>> dbb1a9f8
 }
 
 /**
